# Copyright (c) 2019-present, HuggingFace Inc.
# All rights reserved. This source code is licensed under the BSD-style license found in the LICENSE file in the root directory of this source tree.
import os
import math
import logging
from pprint import pformat
from argparse import ArgumentParser
from collections import defaultdict
from itertools import chain

import torch
from torch.nn.parallel import DistributedDataParallel
from torch.nn.utils.rnn import pad_sequence
from torch.utils.data import DataLoader, TensorDataset
from ignite.engine import Engine, Events
from ignite.handlers import ModelCheckpoint
from ignite.metrics import Accuracy, Loss, MetricsLambda, RunningAverage
from ignite.contrib.handlers import ProgressBar, PiecewiseLinear
from ignite.contrib.handlers.tensorboard_logger import TensorboardLogger, OutputHandler, OptimizerParamsHandler
from pytorch_transformers import (AdamW, OpenAIGPTDoubleHeadsModel, OpenAIGPTTokenizer,
                                  GPT2DoubleHeadsModel, GPT2Tokenizer, WEIGHTS_NAME, CONFIG_NAME)

from utils import get_dataset, make_logdir

SPECIAL_TOKENS = ["<bos>", "<eos>", "<speaker1>", "<speaker2>", "<pad>"]
ATTR_TO_SPECIAL_TOKEN = {'bos_token': '<bos>', 'eos_token': '<eos>', 'pad_token': '<pad>',
                         'additional_special_tokens': ('<speaker1>', '<speaker2>')}
MODEL_INPUTS = ["input_ids", "mc_token_ids", "lm_labels", "mc_labels", "token_type_ids"]
PADDED_INPUTS = ["input_ids", "lm_labels", "token_type_ids"]

logger = logging.getLogger(__file__)

def average_distributed_scalar(scalar, args):
    """ Average a scalar over the nodes if we are in distributed training. We use this for distributed evaluation. """
    if args.local_rank == -1:
        return scalar
    scalar_t = torch.tensor(scalar, dtype=torch.float, device=args.device) / torch.distributed.get_world_size()
    torch.distributed.all_reduce(scalar_t, op=torch.distributed.ReduceOp.SUM)
    return scalar_t.item()


def pad_dataset(dataset, padding=0):
    """ Pad the dataset. This could be optimized by defining a Dataset class and padding at the batch level, but this is simpler. """
    max_l = max(len(x) for x in dataset["input_ids"])
    for name in PADDED_INPUTS:
        dataset[name] = [x + [padding if name != "lm_labels" else -1] * (max_l - len(x)) for x in dataset[name]]
    return dataset


def add_special_tokens_(model, tokenizer):
    """ Add special tokens to the tokenizer and the model if they have not already been added. """
    orig_num_tokens = len(tokenizer.encoder)
    num_added_tokens = tokenizer.add_special_tokens(
        ATTR_TO_SPECIAL_TOKEN)  # returns 0 and doesn't add if they are already there
    if num_added_tokens > 0:
        model.resize_token_embeddings(
            new_num_tokens=orig_num_tokens + num_added_tokens)

def build_input_from_segments(persona, history, reply, tokenizer, lm_labels=False, with_eos=True):
    """ Build a sequence of input from 3 segments: persona, history and last reply. """
    bos, eos, speaker1, speaker2 = tokenizer.convert_tokens_to_ids(SPECIAL_TOKENS[:-1])

    instance = {}
    sequence = [[bos] + list(chain(*persona))] + history + [reply + ([eos] if with_eos else [])]
    sequence = [sequence[0]] + [[speaker2 if (len(sequence)-i) % 2 else speaker1] + s for i, s in enumerate(sequence[1:])]

    instance["input_ids"] = list(chain(*sequence))
    instance["token_type_ids"] = [speaker2 if i % 2 else speaker1 for i, s in enumerate(sequence) for _ in s]
    instance["mc_token_ids"] = len(instance["input_ids"]) - 1
    instance["lm_labels"] = [-1] * len(instance["input_ids"])
    if lm_labels:
        instance["lm_labels"] = ([-1] * sum(len(s) for s in sequence[:-1])) + [-1] + sequence[-1][1:]
    return instance, sequence  # TODO: second arg is never used, delete it
<<<<<<< HEAD


def pad_and_tensorize(batch_dict, padding):
    """ Pad the batch_dict."""
    tensors = []
    for name in MODEL_INPUTS:
        if name not in PADDED_INPUTS:
            tensors.append(torch.tensor(batch_dict[name]))
            continue
        entry = batch_dict[name]
        pad_id = padding if name != "lm_labels" else -1
        padded = pad_sequence([torch.tensor(seq) for x in entry for seq in x], batch_first=True,
                              padding_value=pad_id)
        bs, n_candidates = len(entry), len(entry[0])
        tensors.append(padded.view(bs, n_candidates, -1))
    return tensors

class ChatDataset(torch.utils.data.Dataset):

    def __init__(self, fields, pad_id):
        self.fields = fields
        self.pad_id = pad_id

    def __getitem__(self, item) -> dict:
        return {f: self.fields[f][item] for f in MODEL_INPUTS}

    def collate_fn(self, examples):
        batch_dict = defaultdict(list)
        for input_name in MODEL_INPUTS:
            for e in examples:
                batch_dict[input_name].append(e[input_name])
        tensors = pad_and_tensorize(batch_dict, padding=self.pad_id)
        return tensors

    def __len__(self):
        return len(self.fields['input_ids'])
=======
>>>>>>> 1d6c5ed4


def get_data_loaders(args, tokenizer):
    """ Prepare the dataset for training and evaluation """
    personachat = get_dataset(tokenizer, args.dataset_path, args.dataset_cache)

    logger.info("Build inputs and labels")
    datasets: dict = make_data_lists(args, personachat, tokenizer)
    pad_id = tokenizer.convert_tokens_to_ids(SPECIAL_TOKENS[-1])
    train_dataset = ChatDataset(datasets['train'], pad_id)
    valid_dataset = ChatDataset(datasets['valid'], pad_id)

    logger.info("Build train and validation dataloaders")
    train_sampler = torch.utils.data.distributed.DistributedSampler(train_dataset) if args.distributed else None
    valid_sampler = torch.utils.data.distributed.DistributedSampler(valid_dataset) if args.distributed else None
    train_loader = DataLoader(train_dataset, sampler=train_sampler, batch_size=args.train_batch_size, shuffle=(not args.distributed),
                              collate_fn=train_dataset.collate_fn)
    valid_loader = DataLoader(valid_dataset, sampler=valid_sampler, batch_size=args.valid_batch_size, shuffle=False,
                              collate_fn=valid_dataset.collate_fn)
    return train_loader, valid_loader, train_sampler, valid_sampler


def make_data_lists(args, personachat, tokenizer):
    datasets = {"train": defaultdict(list), "valid": defaultdict(list)}
    for dataset_name, dataset in personachat.items():
        num_candidates = len(dataset[0]["utterances"][0]["candidates"])
        if args.num_candidates > 0 and dataset_name == 'train':
            num_candidates = min(args.num_candidates, num_candidates)
        for dialog in dataset:
            persona = dialog["personality"].copy()
            for _ in range(args.personality_permutations):
                for utterance in dialog["utterances"]:
                    candidate_instances = defaultdict(list)
                    history = utterance["history"][-(2 * args.max_history + 1):]
                    for j, candidate in enumerate(utterance["candidates"][-num_candidates:]):
                        lm_labels = bool(j == num_candidates - 1)
                        instance, _ = build_input_from_segments(persona, history, candidate,
                                                                tokenizer, lm_labels)
                        for input_name, input_array in instance.items():
                            candidate_instances[input_name].append(input_array)
                    for k in candidate_instances.keys():
                        datasets[dataset_name][k].append(candidate_instances[k])
                    datasets[dataset_name]["mc_labels"].append(num_candidates - 1)
                    datasets[dataset_name]["n_candidates"] = num_candidates
                persona = [persona[-1]] + persona[:-1]  # permuted personalities
    return datasets


def train():
    parser = ArgumentParser()
    parser.add_argument("--dataset_path", type=str, default="", help="Path or url of the dataset. If empty download from S3.")
    parser.add_argument("--dataset_cache", type=str, default='./dataset_cache', help="Path or url of the dataset cache")
    parser.add_argument("--model_checkpoint", type=str, default="openai-gpt", help="Path, url or short name of the model")
    parser.add_argument("--num_candidates", type=int, default=2, help="Number of candidates for training")
    parser.add_argument("--max_history", type=int, default=2, help="Number of previous exchanges to keep in history")
    parser.add_argument("--train_batch_size", type=int, default=4, help="Batch size for training")
    parser.add_argument("--valid_batch_size", type=int, default=4, help="Batch size for validation")
    parser.add_argument("--gradient_accumulation_steps", type=int, default=8, help="Accumulate gradients on several steps")
    parser.add_argument("--lr", type=float, default=6.25e-5, help="Learning rate")
    parser.add_argument("--lm_coef", type=float, default=1.0, help="LM loss coefficient")
    parser.add_argument("--mc_coef", type=float, default=1.0, help="Multiple-choice loss coefficient")
    parser.add_argument("--max_norm", type=float, default=1.0, help="Clipping gradient norm")
    parser.add_argument("--n_epochs", type=int, default=3, help="Number of training epochs")
    parser.add_argument("--personality_permutations", type=int, default=1, help="Number of permutations of personality sentences")
    parser.add_argument("--eval_before_start", action='store_true', help="If true start with a first evaluation before training")
    parser.add_argument("--device", type=str, default="cuda" if torch.cuda.is_available() else "cpu", help="Device (cuda or cpu)")
    parser.add_argument("--fp16", type=str, default="", help="Set to O0, O1, O2 or O3 for fp16 training (see apex documentation)")
    parser.add_argument("--local_rank", type=int, default=-1, help="Local rank for distributed training (-1: not distributed)")
    args = parser.parse_args()

    # logging is set to INFO (resp. WARN) for main (resp. auxiliary) process. logger.info => log main process only, logger.warning => log all processes
    logging.basicConfig(level=logging.INFO if args.local_rank in [-1, 0] else logging.WARN)
    logger.warning("Running process %d", args.local_rank)  # This is a logger.warning: it will be printed by all distributed processes
    logger.info("Arguments: %s", pformat(args))

    # Initialize distributed training if needed
    args.distributed = (args.local_rank != -1)
    if args.distributed:
        torch.cuda.set_device(args.local_rank)
        args.device = torch.device("cuda", args.local_rank)
        torch.distributed.init_process_group(backend='nccl', init_method='env://')

    logger.info("Prepare tokenizer, pretrained model and optimizer.")
    tokenizer_class = GPT2Tokenizer if "gpt2" in args.model_checkpoint else OpenAIGPTTokenizer # cant use Autotokenizer because checkpoint could be a Path
    tokenizer = tokenizer_class.from_pretrained(args.model_checkpoint)


    model_class = GPT2DoubleHeadsModel if "gpt2" in args.model_checkpoint else OpenAIGPTDoubleHeadsModel
    model = model_class.from_pretrained(args.model_checkpoint)
    model.to(args.device)
<<<<<<< HEAD
=======
    # Add special tokens if they are not already added
>>>>>>> 1d6c5ed4
    add_special_tokens_(model, tokenizer)
    optimizer = AdamW(model.parameters(), lr=args.lr, correct_bias=True)

    # Prepare model for FP16 and distributed training if needed (order is important, distributed should be the last)
    if args.fp16:
        from apex import amp  # Apex is only required if we use fp16 training
        model, optimizer = amp.initialize(model, optimizer, opt_level=args.fp16)
    if args.distributed:
        model = DistributedDataParallel(model, device_ids=[args.local_rank], output_device=args.local_rank)

    logger.info("Prepare datasets")
    train_loader, val_loader, train_sampler, valid_sampler = get_data_loaders(args, tokenizer)

    # Training function and trainer
    def update(engine, batch):
        model.train()
        batch = tuple(input_tensor.to(args.device) for input_tensor in batch)
        input_ids, mc_token_ids, lm_labels, mc_labels, token_type_ids = batch
        (lm_loss), (mc_loss), *_ = model(
            input_ids, token_type_ids=token_type_ids, mc_token_ids=mc_token_ids,
            mc_labels=mc_labels, lm_labels=lm_labels
        )
        loss = (lm_loss * args.lm_coef + mc_loss * args.mc_coef) / args.gradient_accumulation_steps
        if args.fp16:
            with amp.scale_loss(loss, optimizer) as scaled_loss:
                scaled_loss.backward()
            torch.nn.utils.clip_grad_norm_(amp.master_params(optimizer), args.max_norm)
        else:
            loss.backward()
            torch.nn.utils.clip_grad_norm_(model.parameters(), args.max_norm)
        if engine.state.iteration % args.gradient_accumulation_steps == 0:
            optimizer.step()
            optimizer.zero_grad()
        return loss.item()
    trainer = Engine(update)

    # Evaluation function and evaluator (evaluator output is the input of the metrics)
    def inference(engine, batch):
        model.eval()
        with torch.no_grad():
            batch = tuple(input_tensor.to(args.device) for input_tensor in batch)
            input_ids, mc_token_ids, lm_labels, mc_labels, token_type_ids = batch
            logger.info(tokenizer.decode(input_ids[0, -1, :].tolist()))
            # if we dont send labels to model, it doesnt return losses
            lm_logits, mc_logits, *_ = model(
                input_ids, token_type_ids=token_type_ids, mc_token_ids=mc_token_ids,
            )
            lm_logits_flat_shifted = lm_logits[..., :-1, :].contiguous().view(-1, lm_logits.size(-1))
            lm_labels_flat_shifted = lm_labels[..., 1:].contiguous().view(-1)
            return (lm_logits_flat_shifted, mc_logits), (lm_labels_flat_shifted, mc_labels)
    evaluator = Engine(inference)

    # Attach evaluation to trainer: we evaluate when we start the training and at the end of each epoch
    trainer.add_event_handler(Events.EPOCH_COMPLETED, lambda _: evaluator.run(val_loader))
    if args.n_epochs < 1:
        trainer.add_event_handler(Events.COMPLETED, lambda _: evaluator.run(val_loader))
    if args.eval_before_start:
        trainer.add_event_handler(Events.STARTED, lambda _: evaluator.run(val_loader))

    # Make sure distributed data samplers split the dataset nicely between the distributed processes
    if args.distributed:
        trainer.add_event_handler(Events.EPOCH_STARTED, lambda engine: train_sampler.set_epoch(engine.state.epoch))
        evaluator.add_event_handler(Events.EPOCH_STARTED, lambda engine: valid_sampler.set_epoch(engine.state.epoch))

    # Linearly decrease the learning rate from lr to zero
    scheduler = PiecewiseLinear(optimizer, "lr", [(0, args.lr), (args.n_epochs * len(train_loader), 0.0)])
    trainer.add_event_handler(Events.ITERATION_STARTED, scheduler)

    # Prepare metrics - note how we compute distributed metrics
    RunningAverage(output_transform=lambda x: x).attach(trainer, "loss")
    metrics = {"nll": Loss(torch.nn.CrossEntropyLoss(ignore_index=-1), output_transform=lambda x: (x[0][0], x[1][0])),
               "accuracy": Accuracy(output_transform=lambda x: (x[0][1], x[1][1]))}
    metrics.update({"average_nll": MetricsLambda(average_distributed_scalar, metrics["nll"], args),
                    "average_accuracy": MetricsLambda(average_distributed_scalar, metrics["accuracy"], args)})
    metrics["average_ppl"] = MetricsLambda(math.exp, metrics["average_nll"])
    for name, metric in metrics.items():
        metric.attach(evaluator, name)

    # On the main process: add progress bar, tensorboard, checkpoints and save model, configuration and tokenizer before we start to train
    if args.local_rank in [-1, 0]:
        pbar = ProgressBar(persist=True)
        pbar.attach(trainer, metric_names=["loss"])
        evaluator.add_event_handler(Events.COMPLETED, lambda _: pbar.log_message("Validation: %s" % pformat(evaluator.state.metrics)))

        log_dir = make_logdir(args.model_checkpoint)
        tb_logger = TensorboardLogger(log_dir)
<<<<<<< HEAD
=======

>>>>>>> 1d6c5ed4
        tb_logger.attach(trainer, log_handler=OutputHandler(tag="training", metric_names=["loss"]), event_name=Events.ITERATION_COMPLETED)
        tb_logger.attach(trainer, log_handler=OptimizerParamsHandler(optimizer), event_name=Events.ITERATION_STARTED)
        tb_logger.attach(evaluator, log_handler=OutputHandler(tag="validation", metric_names=list(metrics.keys()), another_engine=trainer), event_name=Events.EPOCH_COMPLETED)

        checkpoint_handler = ModelCheckpoint(log_dir, 'checkpoint', save_interval=1, n_saved=3)
        trainer.add_event_handler(Events.EPOCH_COMPLETED, checkpoint_handler, {'mymodel': getattr(model, 'module', model)})  # "getattr" takes care of distributed encapsulation

        torch.save(args, log_dir + '/model_training_args.bin')
        getattr(model, 'module', model).config.to_json_file(os.path.join(log_dir, CONFIG_NAME))
        tokenizer.save_pretrained(log_dir)

    # Run the training
    trainer.run(train_loader, max_epochs=args.n_epochs)

    # On the main process: close tensorboard logger and rename the last checkpoint (for easy re-loading with OpenAIGPTModel.from_pretrained method)
    if args.local_rank in [-1, 0] and args.n_epochs > 0:
        os.rename(checkpoint_handler._saved[-1][1][-1], os.path.join(log_dir, WEIGHTS_NAME))  # TODO: PR in ignite to have better access to saved file paths (cleaner)
        tb_logger.close()

if __name__ == "__main__":
    train()<|MERGE_RESOLUTION|>--- conflicted
+++ resolved
@@ -71,7 +71,6 @@
     if lm_labels:
         instance["lm_labels"] = ([-1] * sum(len(s) for s in sequence[:-1])) + [-1] + sequence[-1][1:]
     return instance, sequence  # TODO: second arg is never used, delete it
-<<<<<<< HEAD
 
 
 def pad_and_tensorize(batch_dict, padding):
@@ -108,8 +107,6 @@
 
     def __len__(self):
         return len(self.fields['input_ids'])
-=======
->>>>>>> 1d6c5ed4
 
 
 def get_data_loaders(args, tokenizer):
@@ -200,10 +197,7 @@
     model_class = GPT2DoubleHeadsModel if "gpt2" in args.model_checkpoint else OpenAIGPTDoubleHeadsModel
     model = model_class.from_pretrained(args.model_checkpoint)
     model.to(args.device)
-<<<<<<< HEAD
-=======
     # Add special tokens if they are not already added
->>>>>>> 1d6c5ed4
     add_special_tokens_(model, tokenizer)
     optimizer = AdamW(model.parameters(), lr=args.lr, correct_bias=True)
 
@@ -290,10 +284,7 @@
 
         log_dir = make_logdir(args.model_checkpoint)
         tb_logger = TensorboardLogger(log_dir)
-<<<<<<< HEAD
-=======
-
->>>>>>> 1d6c5ed4
+
         tb_logger.attach(trainer, log_handler=OutputHandler(tag="training", metric_names=["loss"]), event_name=Events.ITERATION_COMPLETED)
         tb_logger.attach(trainer, log_handler=OptimizerParamsHandler(optimizer), event_name=Events.ITERATION_STARTED)
         tb_logger.attach(evaluator, log_handler=OutputHandler(tag="validation", metric_names=list(metrics.keys()), another_engine=trainer), event_name=Events.EPOCH_COMPLETED)
