--- conflicted
+++ resolved
@@ -105,42 +105,6 @@
         return len(self.fields['input_ids'])
 
 
-def pad_and_tensorize(batch_dict, padding):
-    """ Pad the batch_dict."""
-    tensors = []
-    for name in MODEL_INPUTS:
-        if name not in PADDED_INPUTS:
-            tensors.append(torch.tensor(batch_dict[name]))
-            continue
-        entry = batch_dict[name]
-        pad_id = padding if name != "lm_labels" else -1
-        padded = pad_sequence([torch.tensor(seq) for x in entry for seq in x], batch_first=True,
-                              padding_value=pad_id)
-        bs, n_candidates = len(entry), len(entry[0])
-        tensors.append(padded.view(bs, n_candidates, -1))
-    return tensors
-
-class ChatDataset(torch.utils.data.Dataset):
-
-    def __init__(self, fields, pad_id):
-        self.fields = fields
-        self.pad_id = pad_id
-
-    def __getitem__(self, item) -> dict:
-        return {f: self.fields[f][item] for f in MODEL_INPUTS}
-
-    def collate_fn(self, examples):
-        batch_dict = defaultdict(list)
-        for input_name in MODEL_INPUTS:
-            for e in examples:
-                batch_dict[input_name].append(e[input_name])
-        tensors = pad_and_tensorize(batch_dict, padding=self.pad_id)
-        return tensors
-
-    def __len__(self):
-        return len(self.fields['input_ids'])
-
-
 def get_data_loaders(args, tokenizer):
     """ Prepare the dataset for training and evaluation """
     personachat = get_dataset(tokenizer, args.dataset_path, args.dataset_cache)
@@ -174,14 +138,8 @@
                     candidate_instances = defaultdict(list)
                     history = utterance["history"][-(2 * args.max_history + 1):]
                     for j, candidate in enumerate(utterance["candidates"][-num_candidates:]):
-<<<<<<< HEAD
                         lm_labels = bool(j == num_candidates-1)
                         instance = build_input_from_segments(persona, history, candidate, tokenizer, lm_labels)
-=======
-                        lm_labels = bool(j == num_candidates - 1)
-                        instance, _ = build_input_from_segments(persona, history, candidate,
-                                                                tokenizer, lm_labels)
->>>>>>> 2c90fdb1
                         for input_name, input_array in instance.items():
                             candidate_instances[input_name].append(input_array)
                     for k in candidate_instances.keys():
@@ -234,7 +192,6 @@
     model_class = GPT2DoubleHeadsModel if "gpt2" in args.model_checkpoint else OpenAIGPTDoubleHeadsModel
     model = model_class.from_pretrained(args.model_checkpoint)
     model.to(args.device)
-
     # Add special tokens if they are not already added
     add_special_tokens_(model, tokenizer)
     optimizer = AdamW(model.parameters(), lr=args.lr, correct_bias=True)
